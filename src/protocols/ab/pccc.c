/***************************************************************************
 *   Copyright (C) 2021 by Kyle Hayes                                      *
 *   Author Kyle Hayes  kyle.hayes@gmail.com                               *
 *                                                                         *
 * This software is available under either the Mozilla Public License      *
 * version 2.0 or the GNU LGPL version 2 (or later) license, whichever     *
 * you choose.                                                             *
 *                                                                         *
 * MPL 2.0:                                                                *
 *                                                                         *
 *   This Source Code Form is subject to the terms of the Mozilla Public   *
 *   License, v. 2.0. If a copy of the MPL was not distributed with this   *
 *   file, You can obtain one at http://mozilla.org/MPL/2.0/.              *
 *                                                                         *
 *                                                                         *
 * LGPL 2:                                                                 *
 *                                                                         *
 *   This program is free software; you can redistribute it and/or modify  *
 *   it under the terms of the GNU Library General Public License as       *
 *   published by the Free Software Foundation; either version 2 of the    *
 *   License, or (at your option) any later version.                       *
 *                                                                         *
 *   This program is distributed in the hope that it will be useful,       *
 *   but WITHOUT ANY WARRANTY; without even the implied warranty of        *
 *   MERCHANTABILITY or FITNESS FOR A PARTICULAR PURPOSE.  See the         *
 *   GNU General Public License for more details.                          *
 *                                                                         *
 *   You should have received a copy of the GNU Library General Public     *
 *   License along with this program; if not, write to the                 *
 *   Free Software Foundation, Inc.,                                       *
 *   59 Temple Place - Suite 330, Boston, MA  02111-1307, USA.             *
 ***************************************************************************/

#include <ctype.h>
#include <limits.h>
#include <float.h>
#include <string.h>
#include <lib/libplctag.h>
#include <lib/tag.h>
#include <platform.h>
#include <ab/ab_common.h>
#include <ab/pccc.h>
#include <ab/tag.h>
#include <util/debug.h>



//static int parse_pccc_logical_address(const char *name, pccc_file_t address->file_type, int *file_num, int *elem_num, int *sub_elem_num);
static int parse_pccc_file_type(const char **str, pccc_addr_t *address);
static int parse_pccc_file_num(const char **str, pccc_addr_t *address);
static int parse_pccc_elem_num(const char **str, pccc_addr_t *address);
static int parse_pccc_subelem(const char **str, pccc_addr_t *address);
static int parse_pccc_subelem_num(const char **str, pccc_addr_t *address);
static int parse_pccc_subelem_mnemonic(const char **str, pccc_addr_t *address);
static int parse_pccc_bit_num(const char **str, pccc_addr_t *address);
static void encode_data(uint8_t *data, int *index, int val);
// static int encode_file_type(pccc_file_t file_type);



/*
 * Public functions
 */



/*
 * The PLC/5, SLC, and MicroLogix have their own unique way of determining what you are
 * accessing.   All variables and data are in data-table files.  Each data-table contains
 * data of one type.
 *
 * The main ones are:
 *
 * File Type   Name    Structure/Size
 * ASCII       A       1 byte per character
 * Bit         B       word
 * Block-transfer BT   structure/6 words
 * Counter     C       structure/3 words
 * BCD         D       word
 * Float       F       32-bit float
 * Input       I       word
 * Output      O       word
 * Long Int    L       32-bit integer, two words
 * Message     MG      structure/56 words
 * Integer     N       word
 * PID         PD      structure/41 floats
 * Control     R       structure/3 words
 * Status      S       word
 * SFC         SC      structure/3 words
 * String      ST      structure/84 bytes
 * Timer       T       structure/3 words
 *
 * Logical address are formulated as follows:
 *
 * <data type> <file #> : <element #> <sub-element selector>
 *
 * The data type is the "Name" above.
 *
 * The file # is the data-table file number.
 *
 * The element number is the index (zero based) into the table.
 *
 * The sub-element selector is one of three things:
 *
 * 1) missing.   A logical address like N7:0 is perfectly fine and selects a full 16-bit integer.
 * 2) a named field in a timer, counter, control, PID, block transfer, message, or string.
 * 3) a bit within a word for integers or bits.
 *
 * The following are the supported named fields:
 *
 * Timer/Counter
 * Offset   Field
 * 0        con - control
 * 1        pre - preset
 * 2        acc - accumulated
 *
 * R/Control
 * Offset   Field
 * 0        con - control
 * 1        len - length
 * 2        pos - position
 *
 * PD/PID
 * Offset   Field
 * 0        con - control
 * 2        sp - SP
 * 4        kp - Kp
 * 6        ki - Ki
 * 8        kd - Kd
 * 26       pv - PV
 *
 * BT
 * Offset   Field
 * 0        con - control
 * 1        rlen - RLEN
 * 2        dlen - DLEN
 * 3        df - data file #
 * 4        elem - element #
 * 5        rgs - rack/grp/slot
 *
 * MG
 * Offset   Field
 * 0        con - control
 * 1        err - error
 * 2        rlen - RLEN
 * 3        dlen - DLEN
 *
 * ST
 * Offset   Field
 * 0        LEN - length
 * 2-84     DATA - characters of string
 */



/*
 * parse_pccc_logical_address
 *
 * Parse the address into a structure with all the fields broken out.  This
 * checks the validity of the address in a PLC-neutral way.
 */

int parse_pccc_logical_address(const char *file_address, pccc_addr_t *address)
{
    int rc = PLCTAG_STATUS_OK;
    const char *p = file_address;

    pdebug(DEBUG_DETAIL, "Starting.");

    do {
        if((rc = parse_pccc_file_type(&p, address)) != PLCTAG_STATUS_OK) {
            pdebug(DEBUG_WARN, "Unable to parse PCCC-style tag for data-table type! Error %s!", plc_tag_decode_error(rc));
            break;
        }

        /* we allow the file number to be skipped if it is output or input */
        rc = parse_pccc_file_num(&p, address);
<<<<<<< HEAD
        if(rc != PLCTAG_STATUS_OK) {
=======
        if(rc != PLCTAG_STATUS_OK &&
           (address->file_type != PCCC_FILE_OUTPUT || address->file_type != PCCC_FILE_INPUT)) {
>>>>>>> a394f7be
            pdebug(DEBUG_WARN, "Unable to parse PCCC-style tag for file number! Error %s!", plc_tag_decode_error(rc));
            break;
        } else {
            /* we succeeded parsing the file number or we have an I or O data file. */
            rc = PLCTAG_STATUS_OK;
        }

        if((rc = parse_pccc_elem_num(&p, address)) != PLCTAG_STATUS_OK) {
            pdebug(DEBUG_WARN, "Unable to parse PCCC-style tag for element number! Error %s!", plc_tag_decode_error(rc));
            break;
        }

        /* a sub-element could be a mnemonic or a numeric entry. */
        if((rc = parse_pccc_subelem(&p, address)) != PLCTAG_STATUS_OK) {
            pdebug(DEBUG_WARN, "Unable to parse PCCC-style tag for element number! Error %s!", plc_tag_decode_error(rc));
            break;
        }

        // if((rc = parse_pccc_elem_num(&p, address)) != PLCTAG_STATUS_OK) {
        //     pdebug(DEBUG_WARN, "Unable to parse PCCC-style tag for element number! Error %s!", plc_tag_decode_error(rc));
        //     break;
        // }

        // if((rc = parse_pccc_subelem_mnemonic(&p, address)) != PLCTAG_STATUS_OK) {
        //     pdebug(DEBUG_WARN, "Unable to parse PCCC-style tag for subelement number! Error %s!", plc_tag_decode_error(rc));
        //     break;
        // }

        if((rc = parse_pccc_bit_num(&p, address)) != PLCTAG_STATUS_OK) {
            pdebug(DEBUG_WARN, "Unable to parse PCCC-style tag for subelement number! Error %s!", plc_tag_decode_error(rc));
            break;
        }
    } while(0);

    pdebug(DEBUG_DETAIL, "Starting.");

    return rc;
}




/*
 * Encode the logical address as a level encoding for use with PLC/5 PLCs.
 *
 * Byte Meaning
 * 0    level flags
 * 1-3  level one
 * 1-3  level two
 * 1-3  level three
 */

int plc5_encode_address(uint8_t *data, int *size, int buf_size, pccc_addr_t *address)
{
    uint8_t level_byte = 0;

    pdebug(DEBUG_DETAIL, "Starting.");

    if(!data || !size || !address) {
        pdebug(DEBUG_WARN, "Called with null data, or name or zero sized data!");
        return PLCTAG_ERR_NULL_PTR;
    }

    /* zero out the stored size. */
    *size = 0;

    /* check for space. */
    if(buf_size < (1 + 3 + 3 + 3)) {
        pdebug(DEBUG_WARN,"Encoded PCCC logical address buffer is too small!");
        return PLCTAG_ERR_TOO_SMALL;
    }

    /* allocate space for the level byte */
    *size = 1;

    /* do the required levels.  Remember we start at the low bit! */
    level_byte = 0x06; /* level one and two */

    /* add in the data file number. */
    encode_data(data, size, address->file);

    /* add in the element number */
    encode_data(data, size, address->element);

    /* check to see if we need to put in a subelement. */
    if(address->sub_element >= 0) {
        level_byte |= 0x08;

        encode_data(data, size, address->sub_element);
    }

    /* store the encoded levels. */
    data[0] = level_byte;

    pdebug(DEBUG_DETAIL, "PLC/5 encoded address:");
    pdebug_dump_bytes(DEBUG_DETAIL, data, *size);

    pdebug(DEBUG_DETAIL,"Done.");

    return PLCTAG_STATUS_OK;
}




/*
 * Encode the logical address as a file/type/element/subelement struct.
 *
 * element  Meaning
 * file     Data file #.
 * type     Data file type.
 * element  element # within data file.
 * sub      field/sub-element within data file for structured data.
 */

int slc_encode_address(uint8_t *data, int *size, int buf_size, pccc_addr_t *address)
{
    pdebug(DEBUG_DETAIL, "Starting.");

    if(!data || !size) {
        pdebug(DEBUG_WARN, "Called with null data, or name or zero sized data!");
        return PLCTAG_ERR_NULL_PTR;
    }

    /* check for space. */
    if(buf_size < (3 + 1 + 3 + 3)) {
        pdebug(DEBUG_WARN,"Encoded SLC logical address buffer is too small!");
        return PLCTAG_ERR_TOO_SMALL;
    }

    /* zero out the size */
    *size = 0;

    if(address->file_type == 0) {
        pdebug(DEBUG_WARN,"SLC file type %d cannot be decoded!", address->file_type);
        return PLCTAG_ERR_BAD_PARAM;
    }

    /* encode the file number */
    encode_data(data, size, address->file);

    /* encode the data file type. */
    encode_data(data, size, (int)address->file_type);

    /* add in the element number */
    encode_data(data, size, address->element);

    /* add in the sub-element number */
    encode_data(data, size, (address->sub_element < 0 ? 0 : address->sub_element));

    pdebug(DEBUG_DETAIL, "SLC/Micrologix encoded address:");
    pdebug_dump_bytes(DEBUG_DETAIL, data, *size);

    pdebug(DEBUG_DETAIL,"Done.");

    return PLCTAG_STATUS_OK;
}



uint8_t pccc_calculate_bcc(uint8_t *data,int size)
{
    int bcc = 0;
    int i;

    for(i = 0; i < size; i++)
        bcc += data[i];

    /* we want the twos-compliment of the lowest 8 bits. */
    bcc = -bcc;

    /* only the lowest 8 bits */
    return (uint8_t)(bcc & 0xFF);
}





/* Calculate AB's version of CRC-16.  We use a precalculated
 * table for simplicity.   Note that modern processors execute
 * so many instructions per second, that using a table, even
 * this small, is probably slower.
 */

uint16_t CRC16Bytes[] = {
    0x0000, 0xC0C1, 0xC181, 0x0140, 0xC301, 0x03C0, 0x0280, 0xC241,
    0xC601, 0x06C0, 0x0780, 0xC741, 0x0500, 0xC5C1, 0xC481, 0x0440,
    0xCC01, 0x0CC0, 0x0D80, 0xCD41, 0x0F00, 0xCFC1, 0xCE81, 0x0E40,
    0x0A00, 0xCAC1, 0xCB81, 0x0B40, 0xC901, 0x09C0, 0x0880, 0xC841,
    0xD801, 0x18C0, 0x1980, 0xD941, 0x1B00, 0xDBC1, 0xDA81, 0x1A40,
    0x1E00, 0xDEC1, 0xDF81, 0x1F40, 0xDD01, 0x1DC0, 0x1C80, 0xDC41,
    0x1400, 0xD4C1, 0xD581, 0x1540, 0xD701, 0x17C0, 0x1680, 0xD641,
    0xD201, 0x12C0, 0x1380, 0xD341, 0x1100, 0xD1C1, 0xD081, 0x1040,
    0xF001, 0x30C0, 0x3180, 0xF141, 0x3300, 0xF3C1, 0xF281, 0x3240,
    0x3600, 0xF6C1, 0xF781, 0x3740, 0xF501, 0x35C0, 0x3480, 0xF441,
    0x3C00, 0xFCC1, 0xFD81, 0x3D40, 0xFF01, 0x3FC0, 0x3E80, 0xFE41,
    0xFA01, 0x3AC0, 0x3B80, 0xFB41, 0x3900, 0xF9C1, 0xF881, 0x3840,
    0x2800, 0xE8C1, 0xE981, 0x2940, 0xEB01, 0x2BC0, 0x2A80, 0xEA41,
    0xEE01, 0x2EC0, 0x2F80, 0xEF41, 0x2D00, 0xEDC1, 0xEC81, 0x2C40,
    0xE401, 0x24C0, 0x2580, 0xE541, 0x2700, 0xE7C1, 0xE681, 0x2640,
    0x2200, 0xE2C1, 0xE381, 0x2340, 0xE101, 0x21C0, 0x2080, 0xE041,
    0xA001, 0x60C0, 0x6180, 0xA141, 0x6300, 0xA3C1, 0xA281, 0x6240,
    0x6600, 0xA6C1, 0xA781, 0x6740, 0xA501, 0x65C0, 0x6480, 0xA441,
    0x6C00, 0xACC1, 0xAD81, 0x6D40, 0xAF01, 0x6FC0, 0x6E80, 0xAE41,
    0xAA01, 0x6AC0, 0x6B80, 0xAB41, 0x6900, 0xA9C1, 0xA881, 0x6840,
    0x7800, 0xB8C1, 0xB981, 0x7940, 0xBB01, 0x7BC0, 0x7A80, 0xBA41,
    0xBE01, 0x7EC0, 0x7F80, 0xBF41, 0x7D00, 0xBDC1, 0xBC81, 0x7C40,
    0xB401, 0x74C0, 0x7580, 0xB541, 0x7700, 0xB7C1, 0xB681, 0x7640,
    0x7200, 0xB2C1, 0xB381, 0x7340, 0xB101, 0x71C0, 0x7080, 0xB041,
    0x5000, 0x90C1, 0x9181, 0x5140, 0x9301, 0x53C0, 0x5280, 0x9241,
    0x9601, 0x56C0, 0x5780, 0x9741, 0x5500, 0x95C1, 0x9481, 0x5440,
    0x9C01, 0x5CC0, 0x5D80, 0x9D41, 0x5F00, 0x9FC1, 0x9E81, 0x5E40,
    0x5A00, 0x9AC1, 0x9B81, 0x5B40, 0x9901, 0x59C0, 0x5880, 0x9841,
    0x8801, 0x48C0, 0x4980, 0x8941, 0x4B00, 0x8BC1, 0x8A81, 0x4A40,
    0x4E00, 0x8EC1, 0x8F81, 0x4F40, 0x8D01, 0x4DC0, 0x4C80, 0x8C41,
    0x4400, 0x84C1, 0x8581, 0x4540, 0x8701, 0x47C0, 0x4680, 0x8641,
    0x8201, 0x42C0, 0x4380, 0x8341, 0x4100, 0x81C1, 0x8081, 0x4040
};


uint16_t pccc_calculate_crc16(uint8_t *data, int size)
{
    uint16_t running_crc = 0;
    int i;

    /* for each byte in the data... */
    for(i=0; i < size; i++) {
        /* calculate the running byte.  This is a lot like
         * a CBC.  You keep the running value as you go along
         * and the table is precalculated to have all the right
         * 256 values.
         */

        /* mask the CRC and XOR with the data byte */
        uint8_t running_byte = (uint8_t)(running_crc & 0x00FF) ^ data[i];

        /* calculate the next CRC value by shifting and XORing with
         * the value we get from a table lookup using the running
         * byte as an index.  This chains the data forward as we
         * calculate the CRC.
         */
        running_crc = (running_crc >> 8) ^ CRC16Bytes[running_byte];
    }

    return running_crc;
}






const char *pccc_decode_error(uint8_t *error_ptr)
{
    uint8_t error = *error_ptr;

    /* extended error? */
    if(error == 0xF0) {
        error = *(error_ptr + 3);
    }

    switch(error) {
    case 1:
        return "Error converting block address.";
        break;

    case 2:
        return "Less levels specified in address than minimum for any address.";
        break;

    case 3:
        return "More levels specified in address than system supports";
        break;

    case 4:
        return "Symbol not found.";
        break;

    case 5:
        return "Symbol is of improper format.";
        break;

    case 6:
        return "Address doesn't point to something usable.";
        break;

    case 7:
        return "File is wrong size.";
        break;

    case 8:
        return "Cannot complete request, situation has changed since the start of the command.";
        break;

    case 9:
        return "File is too large.";
        break;

    case 0x0A:
        return "Transaction size plus word address is too large.";
        break;

    case 0x0B:
        return "Access denied, improper privilege.";
        break;

    case 0x0C:
        return "Condition cannot be generated - resource is not available (some has upload active)";
        break;

    case 0x0D:
        return "Condition already exists - resource is already available.";
        break;

    case 0x0E:
        return "Command could not be executed PCCC decode error.";
        break;

    case 0x0F:
        return "Requester does not have upload or download access - no privilege.";
        break;

    case 0x10:
        return "Illegal command or format.";
        break;

    case 0x20:
        return "Host has a problem and will not communicate.";
        break;

    case 0x30:
        return "Remote node host is missing, disconnected, or shut down.";
        break;

    case 0x40:
        return "Host could not complete function due to hardware fault.";
        break;

    case 0x50:
        return "Addressing problem or memory protect rungs.";
        break;

    case 0x60:
        return "Function not allowed due to command protection selection.";
        break;

    case 0x70:
        return "Processor is in Program mode.";
        break;

    case 0x80:
        return "Compatibility mode file missing or communication zone problem.";
        break;

    case 0x90:
        return "Remote node cannot buffer command.";
        break;

    case 0xA0:
        return "Wait ACK (1775-KA buffer full).";
        break;

    case 0xB0:
        return "Remote node problem due to download.";
        break;

    case 0xC0:
        return "Wait ACK (1775-KA buffer full).";  /* why is this duplicate? */
        break;

    default:
        return "Unknown error response.";
        break;
    }


    return "Unknown error response.";
}





/*
 * FIXME This does not check for data overruns!
 */

uint8_t *pccc_decode_dt_byte(uint8_t *data,int data_size, int *pccc_res_type, int *pccc_res_length)
{
    uint32_t d_type;
    uint32_t d_size;

    /* check the data size.  If it is too small, then
     * we probably have an empty result.  The smallest valid
     * size is probably more than two bytes.  One for the DT
     * byte and another for the data itself.
     */
    if(data_size < 2) {
        *pccc_res_type = 0;
        *pccc_res_length = 0;
        return NULL;
    }

    /* get the type and data size parts */
    d_type = (((uint32_t)(*data) & (uint32_t)0xF0)>>(uint32_t)4);
    d_size = (*data) & 0x0F;

    /* check the type.  If it is too large to hold in
     * the bottom three bits of the nybble, then the
     * top bit will be set and the bottom three will
     * hold the number of bytes that follows for the
     * type value.  We stop after 4 bytes.  Hopefully
     * that works.
     */

    if(d_type & 0x08) {
        int size_bytes = d_type & 0x07;

        if(size_bytes > 4) {
            return NULL;
        }

        d_type = 0;

        while(size_bytes--) {
            data++; /* we leave the pointer at the last read byte */
            d_type <<= 8;
            d_type |= *data;
        }
    }

    /* same drill for the size */
    if(d_size & 0x08) {
        int size_bytes = d_size & 0x07;

        if(size_bytes > 4) {
            return NULL;
        }

        d_size = 0;

        while(size_bytes--) {
            data++; /* we leave the pointer at the last read byte */
            d_size <<= 8;
            d_size |= *data;
        }
    }

    *pccc_res_type = (int)d_type;
    *pccc_res_length = (int)d_size;

    /* point past the last byte read */
    data++;

    return data;
}





int pccc_encode_dt_byte(uint8_t *data,int buf_size, uint32_t data_type, uint32_t data_size)
{
    uint8_t *dt_byte = data;
    uint8_t d_byte;
    uint8_t t_byte;
    int size_bytes;

    /* increment past the dt_byte */
    data++;
    buf_size--;

    /* if data type fits in 3 bits then
     * just use the dt_byte.
     */

    if(data_type <= 0x07) {
        t_byte = (uint8_t)data_type;
        data_type =0;
    } else {
        size_bytes=0;

        while((data_type & 0xFF) && data_size) {
            *data = data_type & 0xFF;
            data_type >>= 8;
            size_bytes++;
            buf_size--;
            data++;
        }

        t_byte = (uint8_t)(0x08 | size_bytes);
    }

    if(data_size <= 0x07) {
        d_byte = (uint8_t)data_size;
        data_size = 0;
    } else {
        size_bytes = 0;

        while((data_size & 0xFF) && data_size) {
            *data = data_size & 0xFF;
            data_size >>= 8;
            size_bytes++;
            buf_size--;
            data++;
        }

        d_byte = (uint8_t)(0x08 | size_bytes);
    }

    *dt_byte = (uint8_t)((t_byte << 4) | d_byte);

    /* did we succeed? */
    if(buf_size == 0 || data_type != 0 || data_size != 0)
        return 0;


    return (int)(data - dt_byte);
}





/*
 * Helper functions
 */


/*
 * FIXME TODO - refactor this into a table-driven function.
 */

int parse_pccc_file_type(const char **str, pccc_addr_t *address)
{
    int rc = PLCTAG_STATUS_OK;

    pdebug(DEBUG_INFO, "Starting.");

    switch((*str)[0]) {
    case 'A':
    case 'a': /* ASCII */
        pdebug(DEBUG_DETAIL, "Found ASCII file.");
        address->file_type = PCCC_FILE_ASCII;
        address->element_size_bytes = 1;
        (*str)++;
        break;

    case 'B':
    case 'b': /* Bit or block transfer */
        if(isdigit((*str)[1])) {
            /* Bit */
            pdebug(DEBUG_DETAIL, "Found Bit file.");
            address->file_type = PCCC_FILE_BIT;
            address->element_size_bytes = 2;
            (*str)++;
            break;
        } else {
            if((*str)[1] == 'T' || (*str)[1] == 't') {
                /* block transfer */
                pdebug(DEBUG_DETAIL, "Found Block Transfer file.");
                address->file_type = PCCC_FILE_BLOCK_TRANSFER;
                address->element_size_bytes = 12;
                (*str) += 2;
            } else {
                pdebug(DEBUG_WARN, "Unknown file %s found!", *str);
                address->file_type = PCCC_FILE_UNKNOWN;
                address->element_size_bytes = 0;
                rc = PLCTAG_ERR_BAD_PARAM;
            }
        }

        break;

    case 'C':
    case 'c': /* Counter */
        pdebug(DEBUG_DETAIL, "Found Counter file.");
        address->file_type = PCCC_FILE_COUNTER;
        address->element_size_bytes = 6;
        (*str)++;
        break;

    case 'D':
    case 'd': /* BCD number */
        pdebug(DEBUG_DETAIL, "Found BCD file.");
        address->file_type = PCCC_FILE_BCD;
        address->element_size_bytes = 2;
        (*str)++;
        break;

    case 'F':
    case 'f': /* Floating point Number */
        pdebug(DEBUG_DETAIL, "Found Float/REAL file.");
        address->file_type = PCCC_FILE_FLOAT;
        address->element_size_bytes = 4;
        (*str)++;
        break;

    case 'I':
    case 'i': /* Input */
        pdebug(DEBUG_DETAIL, "Found Input file.");
        address->file_type = PCCC_FILE_INPUT;
        address->file = 1; /* in case it is omitted */
        address->element_size_bytes = 2;
        (*str)++;
        break;

    case 'L':
    case 'l':
        pdebug(DEBUG_DETAIL, "Found Long Int file.");
        address->file_type = PCCC_FILE_LONG_INT;
        address->element_size_bytes = 4;
        (*str)++;
        break;

    case 'M':
    case 'm': /* Message */
        if((*str)[1] == 'G' || (*str)[1] == 'g') {
            pdebug(DEBUG_DETAIL, "Found Message file.");
            address->file_type = PCCC_FILE_MESSAGE;
            address->element_size_bytes = 112;
            (*str) += 2;  /* skip past both characters */
        } else {
            address->file_type = PCCC_FILE_UNKNOWN;
            pdebug(DEBUG_WARN, "Unknown file %s found!", *str);
            rc = PLCTAG_ERR_BAD_PARAM;
        }
        break;

    case 'N':
    case 'n': /* INT */
        pdebug(DEBUG_DETAIL, "Found Integer file.");
        address->file_type = PCCC_FILE_INT;
        address->element_size_bytes = 2;
        (*str)++;
        break;

    case 'O':
    case 'o': /* Output */
        /* FIXME - Check if 0x82 is correct instead of 0x8b */
        pdebug(DEBUG_DETAIL, "Found Output file.");
        address->file_type = PCCC_FILE_OUTPUT;
        address->element_size_bytes = 2;
        address->file = 0; /* in case it is omitted */
        (*str)++;
        break;

    case 'P':
    case 'p': /* PID */
        if((*str)[1] == 'D' || (*str)[1] == 'd') {
            pdebug(DEBUG_DETAIL, "Found PID file.");
            address->file_type = PCCC_FILE_PID;
            address->element_size_bytes = 164;
            (*str) += 2;  /* skip past both characters */
        } else {
            address->file_type = PCCC_FILE_UNKNOWN;
            pdebug(DEBUG_WARN, "Unknown file %s found!", *str);
            rc = PLCTAG_ERR_BAD_PARAM;
        }
        break;

    case 'R':
    case 'r': /* Control */
        pdebug(DEBUG_DETAIL, "Found Control file.");
        address->file_type = PCCC_FILE_CONTROL;
        address->element_size_bytes = 6;
        (*str)++;
        break;

    case 'S':
    case 's': /* Status, SFC or String */
        if(isdigit((*str)[1])) {
            /* Status */
            pdebug(DEBUG_DETAIL, "Found Status file.");
            address->file_type = PCCC_FILE_STATUS;
            address->element_size_bytes = 2;
            (*str)++;
            break;
        } else {
            if((*str)[1] == 'C' || (*str)[1] == 'c') {
                /* SFC */
                pdebug(DEBUG_DETAIL, "Found SFC file.");
                address->file_type = PCCC_FILE_SFC;
                address->element_size_bytes = 6;
                (*str) += 2;  /* skip past both characters */
            } else if((*str)[1] == 'T' || (*str)[1] == 't') {
                /* String */
                pdebug(DEBUG_DETAIL, "Found String file.");
                address->file_type = PCCC_FILE_STRING;
                address->element_size_bytes = 84;
                (*str) += 2;  /* skip past both characters */
            } else {
                address->file_type = PCCC_FILE_UNKNOWN;
                pdebug(DEBUG_WARN, "Unknown file %s found!", *str);
                rc = PLCTAG_ERR_BAD_PARAM;
            }
        }
        break;

    case 'T':
    case 't': /* Timer */
        pdebug(DEBUG_DETAIL, "Found Timer file.");
        address->file_type = PCCC_FILE_TIMER;
        address->element_size_bytes = 6;
        (*str)++;
        break;

    default:
        pdebug(DEBUG_WARN, "Bad format or unsupported logical address %s!", *str);
        address->file_type = PCCC_FILE_UNKNOWN;
        address->element_size_bytes = 0;
        rc = PLCTAG_ERR_BAD_PARAM;
        break;
    }

    pdebug(DEBUG_DETAIL, "Done.");

    return rc;
}



int parse_pccc_file_num(const char **str, pccc_addr_t *address)
{
    int tmp = 0;

    pdebug(DEBUG_DETAIL,"Starting.");

    if(!str || !*str) {
        pdebug(DEBUG_WARN,"Expected data-table file number!");
        address->file = -1;
        return PLCTAG_ERR_BAD_PARAM;
    }

<<<<<<< HEAD
    /* if this is I or O, then we can skip the data file number. */
    if((address->file_type == PCCC_FILE_INPUT || address->file_type == PCCC_FILE_OUTPUT) && !isdigit(**str)) {
        /* skip the data file number */
        pdebug(DEBUG_DETAIL, "Data file number omitted for I or O data file.");
        return PLCTAG_STATUS_OK;
    }

    /* FIXME - why are we not using strtol here? We should also support octal. */
=======
    /* FIXME - why are we not using strtol here? We should support octal. */
>>>>>>> a394f7be
    while(**str && isdigit(**str) && tmp < 65535) {
        tmp *= 10;
        tmp += (int)((**str) - '0');
        (*str)++;
    }

    address->file = tmp;

    pdebug(DEBUG_DETAIL, "Done.");

    return PLCTAG_STATUS_OK;
}



int parse_pccc_elem_num(const char **str, pccc_addr_t *address)
{
    int tmp = 0;

    pdebug(DEBUG_DETAIL,"Starting.");

    if(!str || !*str || **str != ':') {
        pdebug(DEBUG_WARN,"Expected data-table element number!");
        address->element = -1;
        return PLCTAG_ERR_BAD_PARAM;
    }

    /* step past the : character */
    (*str)++;

    while(**str && isdigit(**str) && tmp < 65535) {
        tmp *= 10;
        tmp += (int)((**str) - '0');
        (*str)++;
    }

    pdebug(DEBUG_DETAIL, "Found element %d.", tmp);

    address->element = tmp;

    pdebug(DEBUG_DETAIL, "Done.");

    return PLCTAG_STATUS_OK;
}


int parse_pccc_subelem(const char **str, pccc_addr_t *address)
{
    int rc = PLCTAG_STATUS_OK;

    pdebug(DEBUG_DETAIL,"Starting.");

    if(!str || !*str) {
        pdebug(DEBUG_WARN,"Called with bad string pointer!");
        return PLCTAG_ERR_BAD_PARAM;
    }

    /*
     * if we have a null character we are at the end of the name
     * and the subelement is not there.  That is not an error.
     */

    if( (**str) == 0) {
        pdebug(DEBUG_DETAIL, "No subelement in this name.");
        address->sub_element = -1;
        return PLCTAG_STATUS_OK;
    }

    /*
     * We do have a character.  It must be . or / to be valid.
     * The . character is valid before a mnemonic or number for a field in a structured type.
     * The / character is valid before a bit number.
     *
     * If we see a bit number, then punt out of this routine.
     */

    if((**str) == '/') {
        pdebug(DEBUG_DETAIL, "No subelement in this logical address.");
        address->sub_element = -1;
        return PLCTAG_STATUS_OK;
    }

    /* make sure the next character is either / or . and nothing else. */
    if((**str) != '.') {
        pdebug(DEBUG_WARN, "Bad subelement field in logical address.");
        return PLCTAG_ERR_BAD_PARAM;
    }

    /* step past the . character */
    (*str)++;

    /* try a number. */
    rc = parse_pccc_subelem_num(str, address);
    if(rc == PLCTAG_STATUS_OK) {
        /* we found a numeric sub-element */
        pdebug(DEBUG_DETAIL, "Found numeric sub-element %d.", address->sub_element);
        return rc;
    }

    if(rc == PLCTAG_ERR_NO_MATCH) {
        /* not a numeric sub-element, try matching a mnemonic. */
        return parse_pccc_subelem_mnemonic(str, address);
    }

    pdebug(DEBUG_DETAIL, "Done.");

    return rc;
}



int parse_pccc_subelem_num(const char **str, pccc_addr_t *address)
{
    int tmp = 0;

    pdebug(DEBUG_DETAIL,"Starting.");

    /* is it a numeric sub-element? */
    if(!isdigit(**str)) {
        /* nope, it is not. */
        pdebug(DEBUG_DETAIL, "Not a numeric sub-element.");
        return PLCTAG_ERR_NO_MATCH;
    }

    while(**str && isdigit(**str) && tmp < 65535) {
        tmp *= 10;
        tmp += (int)((**str) - '0');
        (*str)++;
    }

    pdebug(DEBUG_DETAIL, "Found sub-element %d.", tmp);

    address->sub_element = tmp;

    pdebug(DEBUG_DETAIL, "Done.");

    return PLCTAG_STATUS_OK;
}




struct {
    pccc_file_t file_type;
    const char *field_name;
    int element_size_bytes;
    int sub_element;
    uint8_t is_bit;
    uint8_t bit;
} sub_element_lookup[] = {
    /* file type                    field   size    subelem is_bit  bit_num */

    /* BT block transfer */
    { PCCC_FILE_BLOCK_TRANSFER,     "con",  2,      0,      0,      0},
    { PCCC_FILE_BLOCK_TRANSFER,     "rlen", 2,      1,      0,      0},
    { PCCC_FILE_BLOCK_TRANSFER,     "dlen", 2,      2,      0,      0},
    { PCCC_FILE_BLOCK_TRANSFER,     "df",   2,      3,      0,      0},
    { PCCC_FILE_BLOCK_TRANSFER,     "elem", 2,      4,      0,      0},
    { PCCC_FILE_BLOCK_TRANSFER,     "rgs",  2,      5,      0,      0},

    /* R Control */
    { PCCC_FILE_CONTROL,            "con",  2,      0,      0,      0},
    { PCCC_FILE_CONTROL,            "len",  2,      1,      0,      0},
    { PCCC_FILE_CONTROL,            "pos",  2,      2,      0,      0},

    /* C Counter */
    { PCCC_FILE_COUNTER,            "con",  2,      0,      0,      0},
    { PCCC_FILE_COUNTER,            "cu",   2,      0,      1,      15},
    { PCCC_FILE_COUNTER,            "cd",   2,      0,      1,      14},
    { PCCC_FILE_COUNTER,            "dn",   2,      0,      1,      13},
    { PCCC_FILE_COUNTER,            "ov",   2,      0,      1,      12},
    { PCCC_FILE_COUNTER,            "un",   2,      0,      1,      11},
    { PCCC_FILE_COUNTER,            "pre",  2,      1,      0,      0},
    { PCCC_FILE_COUNTER,            "acc",  2,      2,      0,      0},

    /* MG Message */
    { PCCC_FILE_MESSAGE,            "con",  2,      0,      0,      0},
    { PCCC_FILE_MESSAGE,            "nr",   2,      0,      1,      9},
    { PCCC_FILE_MESSAGE,            "to",   2,      0,      1,      8},
    { PCCC_FILE_MESSAGE,            "en",   2,      0,      1,      7},
    { PCCC_FILE_MESSAGE,            "st",   2,      0,      1,      6},
    { PCCC_FILE_MESSAGE,            "dn",   2,      0,      1,      5},
    { PCCC_FILE_MESSAGE,            "er",   2,      0,      1,      4},
    { PCCC_FILE_MESSAGE,            "co",   2,      0,      1,      3},
    { PCCC_FILE_MESSAGE,            "ew",   2,      0,      1,      2},
    { PCCC_FILE_MESSAGE,            "err",  2,      1,      0,      0},
    { PCCC_FILE_MESSAGE,            "rlen", 2,      2,      0,      0},
    { PCCC_FILE_MESSAGE,            "dlen", 2,      3,      0,      0},
    { PCCC_FILE_MESSAGE,            "data", 104,    4,      0,      0},

    /* PID */
    /* PD first control word */
    { PCCC_FILE_PID,                "con",  2,      0,      0,      0},
    { PCCC_FILE_PID,                "en",   2,      0,      1,      15},
    { PCCC_FILE_PID,                "ct",   2,      0,      1,      9},
    { PCCC_FILE_PID,                "cl",   2,      0,      1,      8},
    { PCCC_FILE_PID,                "pvt",  2,      0,      1,      7},
    { PCCC_FILE_PID,                "do",   2,      0,      1,      6},
    { PCCC_FILE_PID,                "swm",  2,      0,      1,      4},
    { PCCC_FILE_PID,                "do",   2,      0,      1,      2},
    { PCCC_FILE_PID,                "mo",   2,      0,      1,      1},
    { PCCC_FILE_PID,                "pe",   2,      0,      1,      0},

    /* second control word */
    { PCCC_FILE_PID,                "ini",  2,      1,      1,      12},
    { PCCC_FILE_PID,                "spor", 2,      1,      1,      11},
    { PCCC_FILE_PID,                "oll",  2,      1,      1,      10},
    { PCCC_FILE_PID,                "olh",  2,      1,      1,      9},
    { PCCC_FILE_PID,                "ewd",  2,      1,      1,      8},
    { PCCC_FILE_PID,                "dvna", 2,      1,      1,      3},
    { PCCC_FILE_PID,                "dvpa", 2,      1,      1,      2},
    { PCCC_FILE_PID,                "pvla", 2,      1,      1,      1},
    { PCCC_FILE_PID,                "pvha", 2,      1,      1,      0},

    /* main PID vars */
    { PCCC_FILE_PID,                "sp",   4,      2,      0,      0},
    { PCCC_FILE_PID,                "kp",   4,      4,      0,      0},
    { PCCC_FILE_PID,                "ki",   4,      6,      0,      0},
    { PCCC_FILE_PID,                "kd",   4,      8,      0,      0},

    { PCCC_FILE_PID,                "bias", 4,      10,     0,      0},
    { PCCC_FILE_PID,                "maxs", 4,      12,     0,      0},
    { PCCC_FILE_PID,                "mins", 4,      14,     0,      0},
    { PCCC_FILE_PID,                "db",   4,      16,     0,      0},
    { PCCC_FILE_PID,                "so",   4,      18,     0,      0},
    { PCCC_FILE_PID,                "maxo", 4,      20,     0,      0},
    { PCCC_FILE_PID,                "mino", 4,      22,     0,      0},
    { PCCC_FILE_PID,                "upd",  4,      24,     0,      0},

    { PCCC_FILE_PID,                "pv",   4,      26,     0,      0},

    { PCCC_FILE_PID,                "err",  4,      28,     0,      0},
    { PCCC_FILE_PID,                "out",  4,      30,     0,      0},
    { PCCC_FILE_PID,                "pvh",  4,      32,     0,      0},
    { PCCC_FILE_PID,                "pvl",  4,      34,     0,      0},
    { PCCC_FILE_PID,                "dvp",  4,      36,     0,      0},
    { PCCC_FILE_PID,                "dvn",  4,      38,     0,      0},

    { PCCC_FILE_PID,                "pvdb", 4,      40,     0,      0},
    { PCCC_FILE_PID,                "dvdb", 4,      42,     0,      0},
    { PCCC_FILE_PID,                "maxi", 4,      44,     0,      0},
    { PCCC_FILE_PID,                "mini", 4,      46,     0,      0},
    { PCCC_FILE_PID,                "tie",  4,      48,     0,      0},

    { PCCC_FILE_PID,                "addr", 8,      48,     0,      0},

    { PCCC_FILE_PID,                "data", 56,     52,     0,      0},

    /* ST String */
    { PCCC_FILE_STRING,             "len",  2,      0,      0,      0},
    { PCCC_FILE_STRING,             "data", 82,     1,      0,      0},

    /* SC SFC */
    { PCCC_FILE_SFC,                "con",  2,      0,      0,      0},
    { PCCC_FILE_SFC,                "sa",   2,      0,      1,      15},
    { PCCC_FILE_SFC,                "fs",   2,      0,      1,      14},
    { PCCC_FILE_SFC,                "ls",   2,      0,      1,      13},
    { PCCC_FILE_SFC,                "ov",   2,      0,      1,      12},
    { PCCC_FILE_SFC,                "er",   2,      0,      1,      11},
    { PCCC_FILE_SFC,                "dn",   2,      0,      1,      10},
    { PCCC_FILE_SFC,                "pre",  2,      1,      0,      0},
    { PCCC_FILE_SFC,                "tim",  2,      2,      0,      0},

    /* T timer */
    { PCCC_FILE_TIMER,              "con",  2,      0,      0,      0},
    { PCCC_FILE_TIMER,              "en",   2,      0,      1,      15},
    { PCCC_FILE_TIMER,              "tt",   2,      0,      1,      14},
    { PCCC_FILE_TIMER,              "dn",   2,      0,      1,      13},
    { PCCC_FILE_TIMER,              "pre",  2,      1,      0,      0},
    { PCCC_FILE_TIMER,              "acc",  2,      2,      0,      0}
};


int parse_pccc_subelem_mnemonic(const char **str, pccc_addr_t *address)
{
    pdebug(DEBUG_DETAIL,"Starting.");

    if(!str || !*str) {
        pdebug(DEBUG_WARN,"Called with bad string pointer!");
        return PLCTAG_ERR_BAD_PARAM;
    }

    /*
     * if we have a null character we are at the end of the name
     * and the subelement is not there.  That is not an error.
     */

    if( (**str) == 0) {
        pdebug(DEBUG_DETAIL, "No subelement in this name.");
        address->sub_element = -1;
        return PLCTAG_STATUS_OK;
    }

    /*
     * We do have a character.  It must be . or / to be valid.
     * The . character is valid before a mnemonic for a field in a structured type.
     * The / character is valid before a bit number.
     *
     * If we see a bit number, then punt out of this routine.
     */

    if((**str) == '/') {
        pdebug(DEBUG_DETAIL, "No subelement in this logical address.");
        address->sub_element = -1;
        return PLCTAG_STATUS_OK;
    }

    /* make sure the next character is either / or . and nothing else. */
    if((**str) != '.') {
        pdebug(DEBUG_WARN, "Bad subelement field in logical address.");
        return PLCTAG_ERR_BAD_PARAM;
    }

    /* step past the . character */
    (*str)++;

    /* search for a match. */
    for(size_t i=0; i < (sizeof(sub_element_lookup)/sizeof(sub_element_lookup[0])); i++) {
        if(sub_element_lookup[i].file_type == address->file_type && str_cmp_i_n(*str, sub_element_lookup[i].field_name, str_length(sub_element_lookup[i].field_name)) == 0) {
            pdebug(DEBUG_DETAIL, "Matched file type %x and field mnemonic \"%.*s\".", address->file_type, str_length(sub_element_lookup[i].field_name), *str);

            address->is_bit = sub_element_lookup[i].is_bit;
            address->bit = sub_element_lookup[i].bit;
            address->sub_element = sub_element_lookup[i].sub_element;
            address->element_size_bytes = sub_element_lookup[i].element_size_bytes;

            /* bump past the field name */
            (*str) += str_length(sub_element_lookup[i].field_name);

            return PLCTAG_STATUS_OK;
        }
    }

    pdebug(DEBUG_WARN, "Unsupported field mnemonic %s for type %x!", *str, address->file_type);

    return PLCTAG_ERR_BAD_PARAM;
}



int parse_pccc_bit_num(const char **str, pccc_addr_t *address)
{
    int tmp = 0;

    pdebug(DEBUG_DETAIL,"Starting.");

    if(!str || !*str) {
        pdebug(DEBUG_WARN,"Called with bad string pointer!");
        return PLCTAG_ERR_BAD_PARAM;
    }

    /*
     * if we have a null character we are at the end of the name
     * and the subelement is not there.  That is not an error.
     */

    if( (**str) == 0) {
        pdebug(DEBUG_DETAIL, "No bit number in this name.");
        return PLCTAG_STATUS_OK;
    }

    /* make sure the next character is /. */
    if((**str) != '/') {
        pdebug(DEBUG_WARN, "Bad bit number in logical address.");
        return PLCTAG_ERR_BAD_PARAM;
    }

    /* make sure that the data size is two bytes only. */
    if(address->element_size_bytes != 2) {
        pdebug(DEBUG_WARN, "Single bit selection only works on word-sized data.");
        return PLCTAG_ERR_BAD_PARAM;
    }

    /* step past the / character */
    (*str)++;

    /* FIXME - we do this a lot, should be a small routine. */
    while(**str && isdigit(**str) && tmp < 65535) {
        tmp *= 10;
        tmp += (int)((**str) - '0');
        (*str)++;
    }

    if(tmp < 0 || tmp > 15) {
        pdebug(DEBUG_WARN, "Error processing bit number.  Must be between 0 and 15 inclusive, found %d!", tmp);
        return PLCTAG_ERR_OUT_OF_BOUNDS;
    }

    address->is_bit = (uint8_t)1;
    address->bit = (uint8_t)tmp;

    pdebug(DEBUG_DETAIL, "Done.");

    return PLCTAG_STATUS_OK;
}


void encode_data(uint8_t *data, int *index, int val)
{
    if(val <= 254) {
        data[*index] = (uint8_t)val;
        *index = *index + 1;
    } else {
        data[*index] = (uint8_t)0xff;
        data[*index + 1] = (uint8_t)(val & 0xff);
        data[*index + 2] = (uint8_t)((val >> 8) & 0xff);
        *index = *index + 3;
    }
}<|MERGE_RESOLUTION|>--- conflicted
+++ resolved
@@ -175,17 +175,9 @@
 
         /* we allow the file number to be skipped if it is output or input */
         rc = parse_pccc_file_num(&p, address);
-<<<<<<< HEAD
         if(rc != PLCTAG_STATUS_OK) {
-=======
-        if(rc != PLCTAG_STATUS_OK &&
-           (address->file_type != PCCC_FILE_OUTPUT || address->file_type != PCCC_FILE_INPUT)) {
->>>>>>> a394f7be
             pdebug(DEBUG_WARN, "Unable to parse PCCC-style tag for file number! Error %s!", plc_tag_decode_error(rc));
             break;
-        } else {
-            /* we succeeded parsing the file number or we have an I or O data file. */
-            rc = PLCTAG_STATUS_OK;
         }
 
         if((rc = parse_pccc_elem_num(&p, address)) != PLCTAG_STATUS_OK) {
@@ -198,16 +190,6 @@
             pdebug(DEBUG_WARN, "Unable to parse PCCC-style tag for element number! Error %s!", plc_tag_decode_error(rc));
             break;
         }
-
-        // if((rc = parse_pccc_elem_num(&p, address)) != PLCTAG_STATUS_OK) {
-        //     pdebug(DEBUG_WARN, "Unable to parse PCCC-style tag for element number! Error %s!", plc_tag_decode_error(rc));
-        //     break;
-        // }
-
-        // if((rc = parse_pccc_subelem_mnemonic(&p, address)) != PLCTAG_STATUS_OK) {
-        //     pdebug(DEBUG_WARN, "Unable to parse PCCC-style tag for subelement number! Error %s!", plc_tag_decode_error(rc));
-        //     break;
-        // }
 
         if((rc = parse_pccc_bit_num(&p, address)) != PLCTAG_STATUS_OK) {
             pdebug(DEBUG_WARN, "Unable to parse PCCC-style tag for subelement number! Error %s!", plc_tag_decode_error(rc));
@@ -916,7 +898,6 @@
         return PLCTAG_ERR_BAD_PARAM;
     }
 
-<<<<<<< HEAD
     /* if this is I or O, then we can skip the data file number. */
     if((address->file_type == PCCC_FILE_INPUT || address->file_type == PCCC_FILE_OUTPUT) && !isdigit(**str)) {
         /* skip the data file number */
@@ -925,9 +906,6 @@
     }
 
     /* FIXME - why are we not using strtol here? We should also support octal. */
-=======
-    /* FIXME - why are we not using strtol here? We should support octal. */
->>>>>>> a394f7be
     while(**str && isdigit(**str) && tmp < 65535) {
         tmp *= 10;
         tmp += (int)((**str) - '0');
@@ -1010,7 +988,7 @@
         return PLCTAG_STATUS_OK;
     }
 
-    /* make sure the next character is either / or . and nothing else. */
+    /* make sure the next character is . and nothing else. */
     if((**str) != '.') {
         pdebug(DEBUG_WARN, "Bad subelement field in logical address.");
         return PLCTAG_ERR_BAD_PARAM;
